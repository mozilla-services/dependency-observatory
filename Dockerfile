--- conflicted
+++ resolved
@@ -23,23 +23,19 @@
             build-essential \
             ca-certificates \
             curl \
+            gnupg \
             graphviz \
             jq \
-<<<<<<< HEAD
-            curl \
-            gnupg
+            libpcre3 libpcre3-dev \
+            libpq-dev \
+            mime-support
 
 RUN echo "deb [signed-by=/usr/share/keyrings/cloud.google.gpg] http://packages.cloud.google.com/apt cloud-sdk main" | \
     tee -a /etc/apt/sources.list.d/google-cloud-sdk.list && \
       curl https://packages.cloud.google.com/apt/doc/apt-key.gpg | \
       apt-key --keyring /usr/share/keyrings/cloud.google.gpg  add - && \
-      apt-get update -y && \
+      DEBIAN_FRONTEND=noninteractive apt-get update -y && \
       apt-get install google-cloud-sdk -y
-=======
-            libpcre3 libpcre3-dev \
-            libpq-dev \
-            mime-support
->>>>>>> 60f5ce0b
 
 WORKDIR /app
 
